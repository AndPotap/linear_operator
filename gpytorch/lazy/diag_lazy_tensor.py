from __future__ import absolute_import
from __future__ import division
from __future__ import print_function
from __future__ import unicode_literals

import torch
from .lazy_tensor import LazyTensor


class DiagLazyTensor(LazyTensor):
    def __init__(self, diag):
        """
        Diagonal lazy tensor

        Args:
        - diag (Variable: n) diagonal of matrix
        """
        super(DiagLazyTensor, self).__init__(diag)
        self._diag = diag

    def _matmul(self, rhs):
        if rhs.ndimension() == 1 and self.ndimension() == 2:
            return self._diag * rhs
        else:
            res = self._diag.unsqueeze(-1).expand_as(rhs) * rhs
            return res

    def _t_matmul(self, rhs):
        # Matrix is symmetric
        return self._matmul(rhs)

    def _quad_form_derivative(self, left_vecs, right_vecs):
        res = left_vecs * right_vecs
        if res.ndimension() > self._diag.ndimension():
            res = res.sum(-1)
        return (res,)

    def _size(self):
        if self._diag.ndimension() == 2:
            return self._diag.size(0), self._diag.size(-1), self._diag.size(-1)
        else:
            return self._diag.size(-1), self._diag.size(-1)

    def _transpose_nonbatch(self):
        return self

    def _batch_get_indices(self, batch_indices, left_indices, right_indices):
        equal_indices = left_indices.eq(right_indices).type_as(self._diag)
        return self._diag[batch_indices, left_indices] * equal_indices

    def _get_indices(self, left_indices, right_indices):
        equal_indices = left_indices.eq(right_indices).type_as(self._diag)
        return self._diag[left_indices] * equal_indices

    def add_diag(self, added_diag):
        return DiagLazyTensor(self._diag + added_diag.expand_as(self._diag))

    def diag(self):
        return self._diag

    def evaluate(self):
        if self.ndimension() == 2:
            return self._diag.diag()
        else:
            return super(DiagLazyTensor, self).evaluate()

<<<<<<< HEAD
    def exp(self):
        return DiagLazyTensor(self._diag.exp())

    def sqrt(self):
        return DiagLazyTensor(self._diag.sqrt())
=======
    def sum_batch(self, sum_batch_size=None):
        if sum_batch_size is None:
            diag = self._diag.view(-1, self._diag.size(-1))
        else:
            diag = self._diag.view(-1, sum_batch_size, self._diag.size(-1))

        return self.__class__(diag.sum(-2))
>>>>>>> d0ea255c

    def zero_mean_mvn_samples(self, num_samples):
        if self.ndimension() == 3:
            base_samples = torch.randn(
                num_samples, self._diag.size(0), self._diag.size(1), dtype=self.dtype, device=self.device
            )
        else:
            base_samples = torch.randn(num_samples, self._diag.size(0), dtype=self.dtype, device=self.device)
        samples = self._diag.unsqueeze(0).sqrt() * base_samples
        return samples<|MERGE_RESOLUTION|>--- conflicted
+++ resolved
@@ -64,13 +64,12 @@
         else:
             return super(DiagLazyTensor, self).evaluate()
 
-<<<<<<< HEAD
     def exp(self):
         return DiagLazyTensor(self._diag.exp())
 
     def sqrt(self):
         return DiagLazyTensor(self._diag.sqrt())
-=======
+
     def sum_batch(self, sum_batch_size=None):
         if sum_batch_size is None:
             diag = self._diag.view(-1, self._diag.size(-1))
@@ -78,7 +77,6 @@
             diag = self._diag.view(-1, sum_batch_size, self._diag.size(-1))
 
         return self.__class__(diag.sum(-2))
->>>>>>> d0ea255c
 
     def zero_mean_mvn_samples(self, num_samples):
         if self.ndimension() == 3:
